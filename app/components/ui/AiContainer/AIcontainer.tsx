--- conflicted
+++ resolved
@@ -22,10 +22,7 @@
 
 const AIcontainer = () => {
   const { handleInputChange } = useChat();
-  const [messages, setMessages] = useState<Message[]>(() => {
-    const savedMessages = localStorage.getItem("rustyChat");
-    return savedMessages ? JSON.parse(savedMessages) : [];
-  });
+  const [messages, setMessages] = useState<Message[]>([]);
   const [input, setInput] = useState<string>("");
   const ollamaStatus = useOllamaStore();
   const messagesEndRef = useRef<HTMLDivElement>(null);
@@ -199,14 +196,6 @@
       });
   };
 
-<<<<<<< HEAD
-  // set the messages in user session storage
-
-  useEffect(() => {
-    localStorage.setItem("rustyChat", JSON.stringify(messages));
-  }, [messages]);
-
-=======
   const renderThinkingDots = () => {
     if (!isThinking) return null;
 
@@ -220,7 +209,6 @@
       </div>
     );
   };
->>>>>>> 19469d7f
   const renderMessages = () => {
     switch (selectedModel) {
       case "ollama":
