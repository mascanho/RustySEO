--- conflicted
+++ resolved
@@ -555,24 +555,19 @@
                 <FiTool className="mr-2" />
                 Headings SERP
               </MenubarItem>
-              {/* <MenubarSeparator /> */}
-              {/* <MenubarItem
+              <MenubarSeparator />
+              <MenubarItem
                 disabled={pathname !== "/global"}
                 onClick={openDiffChecker}
               >
                 <GoFileDiff className="mr-2 font-semibold" />
                 Crawl Diff
               </MenubarItem>
-              <MenubarSeparator /> */}
-              {/* <MenubarItem onClick={() => router.push("/serverlogs")}>
+              <MenubarSeparator />
+              <MenubarItem onClick={() => router.push("/serverlogs")}>
                 <GoFileDiff className="mr-2 font-semibold" />
-<<<<<<< HEAD
-                Log Checker
-              </MenubarItem> */}
-=======
                 Log Analyser
               </MenubarItem>
->>>>>>> e3beddd0
             </MenubarContent>
           </MenubarMenu>
 
