--- conflicted
+++ resolved
@@ -55,11 +55,7 @@
             localStorage.setItem("HeadIsHidden", JSON.stringify(!hidden));
           }
         }}
-<<<<<<< HEAD
-        className={`head dark:border-brand-darker  ${Visible.head ? "block" : "hidden"} ${!Visible.widgets && "mt-0"} bg-white p-1 dark:bg-brand-darker shadow rounded-md mb-5 pb-5 overflow-hidden border relative mt-5`}
-=======
         className={`head dark:border-brand-darker  ${Visible.head ? "block" : "hidden"} ${!Visible.widgets && "mt-0"} bg-white p-1 dark:bg-brand-darker shadow rounded-md mb-3 pb-5 overflow-hidden border relative mt-3`}
->>>>>>> 7ea0bc5d
       >
         {/* <StampEl indexation={indexation} hidden={hidden} /> */}
         <h2 className="flex items-center text-center font-semibold  w-fit relative p-4 mx-auto text-black/50 dark:text-white/50 ">
