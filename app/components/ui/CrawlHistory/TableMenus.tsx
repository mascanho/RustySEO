--- conflicted
+++ resolved
@@ -28,7 +28,6 @@
   FiClock,
   FiGlobe,
   FiClipboard,
-  FiSearch,
 } from "react-icons/fi";
 import { PiFileMagnifyingGlassDuotone } from "react-icons/pi";
 
@@ -57,15 +56,6 @@
           </ContextMenuSubTrigger>
           <ContextMenuSubContent className="w-48">
             <ContextMenuItem>
-<<<<<<< HEAD
-              <FiSearch className="mr-2" /> Google
-            </ContextMenuItem>
-            <ContextMenuItem>
-              <FiSearch className="mr-2" /> Bing
-            </ContextMenuItem>
-            <ContextMenuItem>
-              <FiSearch className="mr-2" /> DuckDuckGo
-=======
               <FaSearchengin className="mr-2" /> Google
             </ContextMenuItem>
             <ContextMenuItem>
@@ -73,19 +63,12 @@
             </ContextMenuItem>
             <ContextMenuItem>
               <FaSearchengin className="mr-2" /> Yahoo
->>>>>>> 7ea0bc5d
             </ContextMenuItem>
+            <ContextMenuSeparator />
             <ContextMenuItem>
-<<<<<<< HEAD
-              <FiSearch className="mr-2" /> Yandex
-=======
               <FaSearchengin className="mr-2" /> Yandex
->>>>>>> 7ea0bc5d
             </ContextMenuItem>
           </ContextMenuSubContent>
-          <ContextMenuItem>
-            <FiSearch className="mr-2" /> Yahoo!
-          </ContextMenuItem>
         </ContextMenuSub>
         <ContextMenuSub>
           <ContextMenuSubTrigger>
